--- conflicted
+++ resolved
@@ -1,27 +1,9 @@
-import networkx as nx
 import numpy as np
 import pandas as pd
 from anndata import AnnData
 from scipy.stats import entropy
 from squidpy._utils import NDArrayA
 
-
-def get_n_hop_neighbors(G, cell_idx, n_hops):
-    """Find all nodes within n_hops from cell_idx using BFS."""
-    visited = set(cell_idx)  # Track visited nodes
-    current_level = {cell_idx}  # Start with the original cell
-
-    for _ in range(n_hops):
-        next_level = set()  # Store neighbors at the next hop level
-        for node in current_level:
-            next_level.update(set(G.neighbors(node)) - visited)  # Avoid revisiting
-        if not next_level:
-            break  # No more neighbors to explore
-        visited.update(next_level)  # Mark them as visited
-        current_level = next_level  # Move to the next hop
-
-    visited.remove(cell_idx)  # Exclude the original node
-    return visited
 
 # TODO: this should go into squidpy/gr/_nhood.py
 def _get_neighbor_counts(
@@ -37,13 +19,13 @@
         cur_row = i  # Each row corresponds to a cell
         cur_indices = indices_list[i]
         cur_data = data_list[i]
-        for j, val in zip(cur_indices, cur_data):
+        for j, val in zip(cur_indices, cur_data, strict=False):
             cur_col = cats[j]  # Column corresponds to cell type
             output[cur_row, cur_col] += val
     return output
 
 
-def get_neighbor_counts(adata, n_hops=1, cluster_key="cell_type", connectivity_key="spatial_connectivities"):
+def get_neighbor_counts(adata, cluster_key="cell_type", connectivity_key="spatial_connectivities"):
     """Computes the number of each cell type in one-hop neighbors and stores it in adata.obsm['neighbor_counts']."""
     cats = adata.obs[cluster_key]
     mask = ~pd.isnull(cats).values
@@ -62,7 +44,7 @@
     return _get_neighbor_counts(g_data, g.indices, g.indptr, cats.cat.codes.to_numpy(), output)
 
 
-def compute_node_feature(adata: AnnData, metric: str, connectivity_key: str, **kwargs) -> np.ndarray:
+def compute_node_feature(adata: AnnData, metric: str, connectivity_key: str, **kwargs) -> NDArrayA:
     """
     Compute a node-level feature based on the selected metric.
 
@@ -86,41 +68,25 @@
     if metric not in node_feature_functions:
         raise ValueError(f"Unsupported metric: {metric}")
 
-    return node_feature_functions[metric](adata, connectivity_key=connectivity_key, **kwargs)
+    return node_feature_functions[metric](adata, connectivity_key=connectivity_key, **kwargs).reshape(-1, 1)
 
 
-<<<<<<< HEAD
-def calculate_degree(adata: AnnData, graph_key: str = "radius_cut_connectivities", **kwargs) -> np.ndarray:
-    """Compute the degree of each node."""
-    return np.ndarray(adata.obsp[graph_key].sum(axis=1))
-
-
-def calculate_mean_distance(adata: AnnData, graph_key: str = "delaunay_distances", **kwargs) -> np.ndarray:
-    """Compute the mean distance to neighbors."""
-    return np.ndarray(np.nanmean(adata.obsp[graph_key].toarray(), axis=1))
-=======
-def calculate_degree(adata: AnnData, connectivity_key: str = "radius_cut_connectivities", **kwargs) -> pd.Series:
+def calculate_degree(adata: AnnData, connectivity_key: str = "radius_cut_connectivities", **kwargs) -> NDArrayA:
     """Compute the degree of each node."""
     return adata.obsp[connectivity_key].sum(axis=1)
 
 
-def calculate_mean_distance(adata: AnnData, connectivity_key: str = "delaunay_distances", **kwargs) -> pd.Series:
+def calculate_mean_distance(adata: AnnData, connectivity_key: str = "delaunay_distances", **kwargs) -> NDArrayA:
     """Compute the mean distance to neighbors."""
     return np.nanmean(adata.obsp[connectivity_key].toarray(), axis=1)
->>>>>>> 2bc933bf
 
 
 def compute_shannon_diversity(
     adata: AnnData,
     connectivity_key: str = "spatial_connectivities",
-    n_hops: int = 1,
     cluster_key: str = "cell_type",
     **kwargs,
-<<<<<<< HEAD
-) -> np.ndarray:
-=======
 ) -> NDArrayA:
->>>>>>> 2bc933bf
     """
     Compute Shannon diversity index for each node based on neighbor counts.
 
@@ -128,7 +94,6 @@
     ----------
     - adata: AnnData object
     - connectivity_key: str, key in adata.obsp corresponding to the adjacency matrix
-    - n_hops: int, number of hops to consider for neighbors
     - cluster_key: str, column in adata.obs that contains categorical annotations (e.g., cell type)
     - kwargs: additional arguments (not used here but included for interface consistency)
 
@@ -137,7 +102,7 @@
     - np.ndarray: Shannon diversity values indexed by cell ID
     """
     # Compute neighbor counts directly
-    neighbor_counts = get_neighbor_counts(adata, cluster_key=cluster_key, connectivity_key=connectivity_key, n_hops=n_hops)
+    neighbor_counts = get_neighbor_counts(adata, cluster_key=cluster_key, connectivity_key=connectivity_key)
 
     # Normalize to probabilities
     probabilities = neighbor_counts / neighbor_counts.sum(axis=1, keepdims=True)
