import numpy as np
import pandas as pd
import pytest
import scipy
from anndata import AnnData
<<<<<<< HEAD

from spatial_sample_aggregation.tl import aggregate_by_node

=======
from spatial_sample_aggregation.tl.aggregate import aggregate_by_node
from spatial_sample_aggregation.tl.compute_node_features import get_neighbor_counts
>>>>>>> 43beab3d

@pytest.fixture
def sample_adata():
    """Creates a small AnnData object for testing."""
    # Create observation dataframe with 2 samples and 10 cells each (total 20 cells)
    obs = pd.DataFrame(
        {
            "cell_id": [f"cell_{i}" for i in range(20)],
            "cell_type": ["A", "B", "C", "A", "B", "C", "A", "B", "C", "A"] * 2,  # Repeating for two samples
            "sample_id": ["S1"] * 10 + ["S2"] * 10,  # First 10 cells in S1, next 10 in S2
        }
    ).set_index("cell_id")

    # Create an adjacency matrix with 2 separate connected components (one per sample)
    adjacency_matrix = scipy.sparse.block_diag(
        [
            scipy.sparse.csr_matrix(
                [
                    [0, 1, 0, 1, 0, 0, 0, 0, 0, 1],  # cell_0 connects to cell_1, cell_3, cell_9
                    [1, 0, 1, 0, 1, 0, 0, 0, 0, 0],  # cell_1 connects to cell_0, cell_2, cell_4
                    [0, 1, 0, 1, 0, 1, 0, 0, 0, 0],  # cell_2 connects to cell_1, cell_3, cell_5
                    [1, 0, 1, 0, 0, 0, 1, 0, 0, 0],  # cell_3 connects to cell_0, cell_2, cell_6
                    [0, 1, 0, 0, 0, 1, 0, 1, 0, 0],  # cell_4 connects to cell_1, cell_5, cell_7
                    [0, 0, 1, 0, 1, 0, 1, 0, 1, 0],  # cell_5 connects to cell_2, cell_4, cell_6, cell_8
                    [0, 0, 0, 1, 0, 1, 0, 1, 0, 0],  # cell_6 connects to cell_3, cell_5, cell_7
                    [0, 0, 0, 0, 1, 0, 1, 0, 1, 0],  # cell_7 connects to cell_4, cell_6, cell_8
                    [0, 0, 0, 0, 0, 1, 0, 1, 0, 1],  # cell_8 connects to cell_5, cell_7, cell_9
                    [1, 0, 0, 0, 0, 0, 0, 0, 1, 0],  # cell_9 connects to cell_0, cell_8
                ]
            ),
            scipy.sparse.csr_matrix(
                [
                    [0, 1, 0, 1, 0, 0, 0, 0, 0, 1],  # cell_10 connects to cell_11, cell_13, cell_19
                    [1, 0, 1, 0, 1, 0, 0, 0, 0, 0],  # cell_11 connects to cell_10, cell_12, cell_14
                    [0, 1, 0, 1, 0, 1, 0, 0, 0, 0],  # cell_12 connects to cell_11, cell_13, cell_15
                    [1, 0, 1, 0, 0, 0, 1, 0, 0, 0],  # cell_13 connects to cell_10, cell_12, cell_16
                    [0, 1, 0, 0, 0, 1, 0, 1, 0, 0],  # cell_14 connects to cell_11, cell_15, cell_17
                    [0, 0, 1, 0, 1, 0, 1, 0, 1, 0],  # cell_15 connects to cell_12, cell_14, cell_16, cell_18
                    [0, 0, 0, 1, 0, 1, 0, 1, 0, 0],  # cell_16 connects to cell_13, cell_15, cell_17
                    [0, 0, 0, 0, 1, 0, 1, 0, 1, 0],  # cell_17 connects to cell_14, cell_16, cell_18
                    [0, 0, 0, 0, 0, 1, 0, 1, 0, 1],  # cell_18 connects to cell_15, cell_17, cell_19
                    [1, 0, 0, 0, 0, 0, 0, 0, 1, 0],  # cell_19 connects to cell_10, cell_18
                ]
            ),
        ]
    )

    # Create AnnData object
    adata = AnnData(obs=obs)
    adata.obs["sample_id"] = adata.obs["sample_id"].astype("category")
    adata.obsm["spatial"] = np.random.rand(20, 2)
    adata.obsp["spatial_connectivities"] = adjacency_matrix

    return adata


def test_missing_connectivity_key(sample_adata):
    """Ensure function raises an error if connectivity key is missing."""
    del sample_adata.obsp["spatial_connectivities"]

    with pytest.raises(KeyError):
        aggregate_by_node(
            adata=sample_adata,
            sample_key="sample_id",
            cluster_key="cell_type",
            metric="shannon",
            aggregation="mean",
            connectivity_key="spatial_connectivities",
        )


@pytest.mark.parametrize("metric", ["shannon", "degree"])
def test_aggregate_by_node(sample_adata, metric):
    """Test that aggregate_by_node correctly computes and stores metrics."""
    added_key = f"{metric}_aggregated"

    aggregate_by_node(
        adata=sample_adata,
        sample_key="sample_id",
        cluster_key="cell_type",
        metric=metric,
        aggregation="mean",
        connectivity_key="spatial_connectivities",
        added_key=added_key,
    )

    # Check if the computed metric is stored in `adata.obs`
    assert added_key in sample_adata.obs, f"{added_key} was not stored in obs."

    # Check if the aggregated result is stored in `adata.uns`
    assert added_key in sample_adata.uns, f"{added_key} was not stored in uns."

    # Ensure aggregated values are not empty
    assert not sample_adata.obs[added_key].isna().all(), f"All {added_key} values are NaN."


def test_invalid_metric(sample_adata):
    """Ensure function raises an error for unsupported metrics."""
    with pytest.raises(NotImplementedError):
        aggregate_by_node(
            adata=sample_adata,
            sample_key="sample_id",
            cluster_key="cell_type",
            metric="invalid_metric",
            aggregation="mean",
<<<<<<< HEAD
            connectivity_key="spatial_connectivities",
        )
=======
            connectivity_key="spatial_connectivities"
        )
        
def test_get_neighbor_counts(sample_adata):
    """Functional test to see if the result matrix has the correct shape."""
    cell_by_celltype_matrix = get_neighbor_counts(sample_adata)
    assert cell_by_celltype_matrix.shape == (sample_adata.obs.shape[0], len(sample_adata.obs["cell_type"].unique()))
    assert not np.isnan(cell_by_celltype_matrix).any(), f"Some values are NaN. Matrix:\n{cell_by_celltype_matrix}"
>>>>>>> 43beab3d
<|MERGE_RESOLUTION|>--- conflicted
+++ resolved
@@ -3,14 +3,8 @@
 import pytest
 import scipy
 from anndata import AnnData
-<<<<<<< HEAD
-
-from spatial_sample_aggregation.tl import aggregate_by_node
-
-=======
 from spatial_sample_aggregation.tl.aggregate import aggregate_by_node
 from spatial_sample_aggregation.tl.compute_node_features import get_neighbor_counts
->>>>>>> 43beab3d
 
 @pytest.fixture
 def sample_adata():
@@ -116,16 +110,5 @@
             cluster_key="cell_type",
             metric="invalid_metric",
             aggregation="mean",
-<<<<<<< HEAD
             connectivity_key="spatial_connectivities",
-        )
-=======
-            connectivity_key="spatial_connectivities"
-        )
-        
-def test_get_neighbor_counts(sample_adata):
-    """Functional test to see if the result matrix has the correct shape."""
-    cell_by_celltype_matrix = get_neighbor_counts(sample_adata)
-    assert cell_by_celltype_matrix.shape == (sample_adata.obs.shape[0], len(sample_adata.obs["cell_type"].unique()))
-    assert not np.isnan(cell_by_celltype_matrix).any(), f"Some values are NaN. Matrix:\n{cell_by_celltype_matrix}"
->>>>>>> 43beab3d
+        )